--- conflicted
+++ resolved
@@ -54,96 +54,85 @@
  */
 function parseToolArgs(a: string[]) {
   const args = yargs(a)
-    .usage("Usage: $0 <command> [options]")
-    .help("h")
-    .alias("h", "help")
-    .options({
-      o: {
-        alias: "output",
-        description: "Output path for the command.",
-        global: true,
-        normalize: true,
-        type: "string",
-        demandOption: true,
-      },
-      f: {
-        alias: "force",
-        default: false,
-        description: "Output can be overwritten if it already exists.",
-        global: true,
-        type: "boolean",
-      },
-    })
-    .command("tilesetToDatabase", "Create a sqlite database for a tileset.", {
-      i: inputStringDefinition,
-    })
-    .command(
-      "databaseToTileset",
-      "Unpack a tileset database to a tileset folder.",
-      { i: inputStringDefinition }
-    )
-    .command(
-      "glbToB3dm",
-      "Repackage the input glb as a b3dm with a basic header.",
-      { i: inputStringDefinition }
-    )
-    .command(
-      "glbToI3dm",
-      "Repackage the input glb as a i3dm with a basic header.",
-      { i: inputStringDefinition }
-    )
+  .usage("Usage: $0 <command> [options]")
+  .help("h")
+  .alias("h", "help")
+  .options({
+    o: {
+      alias: "output",
+      description: "Output path for the command.",
+      global: true,
+      normalize: true,
+      type: "string",
+      demandOption: true,
+    },
+    f: {
+      alias: "force",
+      default: false,
+      description: "Output can be overwritten if it already exists.",
+      global: true,
+      type: "boolean",
+    },
+  })
+  .command("tilesetToDatabase", "Create a sqlite database for a tileset.", {
+    i: inputStringDefinition,
+  })
+  .command(
+    "databaseToTileset",
+    "Unpack a tileset database to a tileset folder.",
+    { i: inputStringDefinition }
+  )
+  .command(
+    "glbToB3dm",
+    "Repackage the input glb as a b3dm with a basic header.",
+    { i: inputStringDefinition }
+  )
+  .command(
+    "glbToI3dm",
+    "Repackage the input glb as a i3dm with a basic header.",
+    { i: inputStringDefinition }
+  )
     .command(
       "b3dmToGlb",
       "Extract the binary glTF asset from the input b3dm.",
       {
-        i: inputStringDefinition,
+    i: inputStringDefinition,
       }
     )
     .command(
       "i3dmToGlb",
       "Extract the binary glTF asset from the input i3dm.",
       {
-        i: inputStringDefinition,
+    i: inputStringDefinition,
       }
     )
     .command(
       "cmptToGlb",
       "Extract the binary glTF assets from the input cmpt.",
       {
-        i: inputStringDefinition,
+    i: inputStringDefinition,
       }
     )
-    .command(
-      "optimizeB3dm",
-      "Pass the input b3dm through gltf-pipeline. To pass options to gltf-pipeline, place them after --options. (--options -h for gltf-pipeline help)",
-      {
+  .command(
+    "optimizeB3dm",
+    "Pass the input b3dm through gltf-pipeline. To pass options to gltf-pipeline, place them after --options. (--options -h for gltf-pipeline help)",
+    {
         i: inputStringDefinition,
-        options: {
-          description:
-            "All arguments after this flag will be passed to gltf-pipeline as command line options.",
-        },
-      }
-    )
-    .command(
-      "optimizeI3dm",
-      "Pass the input i3dm through gltf-pipeline. To pass options to gltf-pipeline, place them after --options. (--options -h for gltf-pipeline help)",
-      {
-        i: inputStringDefinition,
-        options: {
-          description:
-            "All arguments after this flag will be passed to gltf-pipeline as command line options.",
-        },
-      }
-    )
-    .command("gzip", "Gzips the input tileset directory.", {
+      options: {
+        description:
+          "All arguments after this flag will be passed to gltf-pipeline as command line options.",
+      },
+    }
+  )
+  .command(
+    "optimizeI3dm",
+    "Pass the input i3dm through gltf-pipeline. To pass options to gltf-pipeline, place them after --options. (--options -h for gltf-pipeline help)",
+    {
       i: inputStringDefinition,
-      t: {
-        alias: "tilesOnly",
-        default: false,
-        description: "Only tile content files should be gzipped.",
-        type: "boolean",
+      options: {
+        description:
+          "All arguments after this flag will be passed to gltf-pipeline as command line options.",
       },
-<<<<<<< HEAD
     }
   )
   .command("gzip", "Gzips the input tileset directory.", {
@@ -184,30 +173,6 @@
   )
   .demandCommand(1)
   .strict();
-
-const argv = args.argv as any;
-=======
-    })
-    .command("ungzip", "Ungzips the input tileset directory.", {
-      i: inputStringDefinition,
-    })
-    .command(
-      "combine",
-      "Combines all external tilesets into a single tileset.json file.",
-      { i: inputStringDefinition }
-    )
-    .command(
-      "merge",
-      "Merge any number of tilesets together into a single tileset.",
-      { i: inputArrayDefinition }
-    )
-    .command(
-      "upgrade",
-      "Upgrades the input tileset to the latest version of the 3D Tiles spec. Embedded glTF models will be upgraded to glTF 2.0.",
-      { i: inputStringDefinition }
-    )
-    .demandCommand(1)
-    .strict();
 
   return args.argv as any;
 }
@@ -232,7 +197,6 @@
 }
 
 const parsedToolArgs = parseToolArgs(toolArgs);
->>>>>>> 73398915
 
 // Debug output for "Why? Args!"
 /*/
