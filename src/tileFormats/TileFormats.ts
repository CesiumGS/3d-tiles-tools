import { Buffers } from "../base/Buffers";

import { CompositeTileData } from "./CompositeTileData";
import { TileData } from "./TileData";
import { TileDataLayout, TileDataLayouts } from "./TileDataLayouts";
import { TileFormatError } from "./TileFormatError";

/**
 * Methods for handling 3D Tiles tile data.
 *
 * Methods for reading, creating, and writing data in
 * B3DM, I3DM, PNTS, and CMPT format.
 *
 */
export class TileFormats {
  /**
   * Returns whether the given buffer contains composite (CMPT) tile data.
   *
   * @param buffer - The buffer
   * @returns Whether the given buffer contains composite tile data
   */
  static isComposite(buffer: Buffer): boolean {
    const magic = Buffers.getMagicString(buffer);
    return magic === "cmpt";
  }

  /**
   * Reads a `CompositeTileData` object from the given buffer.
   *
   * The given buffer is assumed to contain valid tile data in CMPT
   * format. Whether the magic header of a buffer indicates CMPT
   * format can be checked with `isComposite`.
   *
   * @param buffer - The buffer
   * @returns The `CompositeTileData`
   * @throws TileFormatError If the given buffer did not contain
   * valid CMPT data.
   */
  static readCompositeTileData(buffer: Buffer): CompositeTileData {
    // Basic checks for magic number, length and version
    const magic = Buffers.getMagicString(buffer);
    if (magic !== "cmpt") {
      throw new TileFormatError(`Expected magic "cmpt", but found "${magic}"`);
    }

    const headerByteLength = 16;
    if (buffer.length < headerByteLength) {
      throw new TileFormatError(
        `Expected ${headerByteLength} bytes for ${magic} header, ` +
          `but only got ${buffer.length}`
      );
    }
    const version = buffer.readUInt32LE(4);
    if (version !== 1) {
      throw new TileFormatError(`Expected version "1", but got: "${version}'"`);
    }

    // Read each inner tile into a buffer
    const tilesLength = buffer.readUint32LE(12);
    const innerTileBuffers = [];
    let byteOffset = 16;
    for (let i = 0; i < tilesLength; ++i) {
      if (buffer.length < byteOffset + 4) {
        throw new TileFormatError(
          `Could not read byte length for inner tile ${i} ` +
            `at offset ${byteOffset} from buffer ${buffer}`
        );
      }
      const innerByteLength = buffer.readUInt32LE(byteOffset + 8);
      if (buffer.length < byteOffset + innerByteLength) {
        throw new TileFormatError(
          `Could not buffer with length ${innerByteLength} for ` +
            `inner tile ${i} at offset ${byteOffset} from buffer ${buffer}`
        );
      }
      const innerBuffer = buffer.subarray(
        byteOffset,
        byteOffset + innerByteLength
      );
      innerTileBuffers.push(innerBuffer);
      byteOffset += innerByteLength;
    }

    // Assemble the resulting CompositeTileData
    const header = {
      magic: magic,
      version: version,
      gltfFormat: undefined,
    };
    const compositeTileData = {
      header: header,
      innerTileBuffers: innerTileBuffers,
    };
    return compositeTileData;
  }

  /**
   * Reads a `TileData` object from the given buffer.
   *
   * This method can be applied to a buffer that contains valid B3DM,
   * I3DM or PNTS data.
   *
   * @param buffer - The buffer
   * @returns The `TileData`
   * @throws TileFormatError If the given buffer did not contain
   * valid tile data.
   */
  static readTileData(buffer: Buffer): TileData {
<<<<<<< HEAD
    // Basic checks for magic number, length and version
    const magic = Buffers.getMagicString(buffer);
    if (magic !== "b3dm" && magic !== "pnts" && magic !== "i3dm") {
      throw new TileFormatError(
        `Expected magic "b3dm", "i3dm", or "pnts", but found "${magic}"`
      );
    }
    let headerByteLength = 28;
    if (magic === "i3dm") {
      headerByteLength = 32;
    }
    if (buffer.length < headerByteLength) {
      throw new TileFormatError(
        `Expected ${headerByteLength} bytes for ${magic} header, ` +
          `but only got ${buffer.length}`
      );
    }
=======
    // Compute the tile data layout, containing information
    // about the start and end of each data block. This will
    // handle the case that legacy B3DM data was given, and
    // throw an error if the header information is invalid.
    const tileDataLayout = TileDataLayouts.create(buffer);
    return this.extractTileData(buffer, tileDataLayout);
  }

  /**
   * Extracts a `TileData` object from the given buffer, based
   * on the given layout information.
   *
   * This method can be applied to a buffer that contains valid B3DM,
   * I3DM or PNTS data, with a tile data layout that was created
   * with the `TileDataLayouts.create` method.
   *
   * @param buffer - The buffer
   * @param tileDataLayout - The tile data layout
   * @return The `TileData`
   * @internal
   */
  static extractTileData(buffer: Buffer, tileDataLayout: TileDataLayout) {
    const magic = Buffers.getMagic(buffer);
>>>>>>> 8fa605d7
    const version = buffer.readUInt32LE(4);

    // The `gltfFormat` is only stored for I3DM
    let gltfFormat = undefined;
    if (magic === "i3dm") {
      gltfFormat = buffer.readUInt32LE(28);
    }

    // Extract the table data
    const featureTableJsonBuffer = buffer.subarray(
      tileDataLayout.featureTableJson.start,
      tileDataLayout.featureTableJson.end
    );
    const featureTableBinaryBuffer = buffer.subarray(
      tileDataLayout.featureTableBinary.start,
      tileDataLayout.featureTableBinary.end
    );
    const batchTableJsonBuffer = buffer.subarray(
      tileDataLayout.batchTableJson.start,
      tileDataLayout.batchTableJson.end
    );
    const batchTableBinaryBuffer = buffer.subarray(
      tileDataLayout.batchTableBinary.start,
      tileDataLayout.batchTableBinary.end
    );
    const payloadBuffer = buffer.subarray(
      tileDataLayout.payload.start,
      tileDataLayout.payload.end
    );

    let featureTableJson = Buffers.getJson(featureTableJsonBuffer);
    const batchTableJson = Buffers.getJson(batchTableJsonBuffer);

    // Apparently, this is another aspect of the legacy format handling:
    // In the current format, the BATCH_LENGTH is required, and supposed
    // to be part of the JSON. In the legacy formats, it was derived
    // somehow else. So it is inserted here in a way that may have to
    // be reviewed:
    if (magic === "b3dm") {
      if (Object.keys(featureTableJson).length === 0) {
        featureTableJson = {
          BATCH_LENGTH: tileDataLayout.legacyBatchLength,
        };
      }
    }

    // Assemble the final `TileData`
    const header = {
      magic: magic,
      version: version,
      gltfFormat: gltfFormat,
    };
    const featureTable = {
      json: featureTableJson,
      binary: featureTableBinaryBuffer,
    };
    const batchTable = {
      json: batchTableJson,
      binary: batchTableBinaryBuffer,
    };
    const tileData = {
      header: header,
      featureTable: featureTable,
      batchTable: batchTable,
      payload: payloadBuffer,
    };
    return tileData;
  }

  /**
   * Convenience method to collect all GLB (binary glTF) buffers from
   * the given tile data.
   *
   * This can be applied to B3DM and I3DM tile data, as well as CMPT
   * tile data. (For PNTS, it will return an empty array). When the
   * given tile data is a composite (CMPT) tile data, and recursively
   * collect the buffer from its inner tiles.
   *
   * @param tileDataBuffer - The tile data buffer
   * @returns The array of GLB buffers
   */
  static extractGlbBuffers(tileDataBuffer: Buffer): Buffer[] {
    const glbBuffers: Buffer[] = [];
    TileFormats.extractGlbBuffersInternal(tileDataBuffer, glbBuffers);
    return glbBuffers;
  }

  /**
   * Implementation for `extractGlbBuffers`, called recursively.
   *
   * @param tileDataBuffer - The tile data buffer
   * @param glbBuffers The array of GLB buffers
   */
  private static extractGlbBuffersInternal(
    tileDataBuffer: Buffer,
    glbBuffers: Buffer[]
  ): void {
    const isComposite = TileFormats.isComposite(tileDataBuffer);
    if (isComposite) {
      const compositeTileData =
        TileFormats.readCompositeTileData(tileDataBuffer);
      for (const innerTileDataBuffer of compositeTileData.innerTileBuffers) {
        TileFormats.extractGlbBuffersInternal(innerTileDataBuffer, glbBuffers);
      }
    } else {
      const tileData = TileFormats.readTileData(tileDataBuffer);
      if (
        tileData.header.magic === "b3dm" ||
        tileData.header.magic === "i3dm"
      ) {
        glbBuffers.push(tileData.payload);
      }
    }
  }

  /**
   * Creates a Batched 3D Model (B3DM) `TileData` instance from
   * a buffer that is assumed to contain valid binary glTF (GLB)
   * data.
   *
   * @param glbData - The GLB data
   * @returns The `TileData`
   */
  static createDefaultB3dmTileDataFromGlb(glbData: Buffer): TileData {
    return TileFormats.createB3dmTileDataFromGlb(
      glbData,
      undefined,
      undefined,
      undefined,
      undefined
    );
  }

  /**
   * Creates a Batched 3D Model (B3DM) `TileData` instance from
   * a buffer that is assumed to contain valid binary glTF (GLB)
   * data.
   *
   * @param glbData - The GLB data
   * @param featureTableJson - The feature table JSON
   * @param featureTableBinary - The feature table binary
   * @param batchTableJson - The batch table JSON
   * @param batchTableBinary - The batch table binary
   * @returns The `TileData`
   */
  static createB3dmTileDataFromGlb(
    glbData: Buffer,
    featureTableJson: any,
    featureTableBinary: Buffer | undefined,
    batchTableJson: any,
    batchTableBinary: Buffer | undefined
  ): TileData {
    const defaultFeatureTableJson = {
      BATCH_LENGTH: 0,
    };

    const header = {
      magic: "b3dm",
      version: 1,
      gltfFormat: undefined,
    };
    const featureTable = {
      json: featureTableJson ?? defaultFeatureTableJson,
      binary: featureTableBinary ?? Buffer.alloc(0),
    };
    const batchTable = {
      json: batchTableJson ?? {},
      binary: batchTableBinary ?? Buffer.alloc(0),
    };
    const tileData = {
      header: header,
      featureTable: featureTable,
      batchTable: batchTable,
      payload: glbData,
    };
    return tileData;
  }

  /**
   * Creates an Instanced 3D Model (I3DM) `TileData` instance from
   * a buffer that is assumed to contain valid binary glTF (GLB)
   * data. The resulting tile data will represent a single instance,
   * namely exactly the given GLB object.
   *
   * @param glbData - The GLB data
   * @param featureTableJson - The feature table JSON
   * @param featureTableBinary - The feature table binary
   * @param batchTableJson - The batch table JSON
   * @param batchTableBinary - The batch table binary
   * @returns The `TileData`
   */
  static createDefaultI3dmTileDataFromGlb(glbData: Buffer): TileData {
    return TileFormats.createI3dmTileDataFromGlb(
      glbData,
      undefined,
      undefined,
      undefined,
      undefined
    );
  }

  /**
   * Creates an Instanced 3D Model (I3DM) `TileData` instance from
   * a buffer that is assumed to contain valid binary glTF (GLB)
   * data.
   *
   * If no feature table information is given, then the resulting tile
   * data will represent a single instance, namely exactly the given
   * GLB object.
   *
   * @param glbData - The GLB data
   * @param featureTableJson - The feature table JSON
   * @param featureTableBinary - The feature table binary
   * @param batchTableJson - The batch table JSON
   * @param batchTableBinary - The batch table binary
   * @returns The `TileData`
   */
  static createI3dmTileDataFromGlb(
    glbData: Buffer,
    featureTableJson: any,
    featureTableBinary: Buffer | undefined,
    batchTableJson: any,
    batchTableBinary: Buffer | undefined
  ): TileData {
    const defaultFeatureTableJson = {
      INSTANCES_LENGTH: 1,
      POSITION: {
        byteOffset: 0,
      },
    };
    const defaultFeatureTableBinary = Buffer.alloc(12, 0); // [0, 0, 0]

    const header = {
      magic: "i3dm",
      version: 1,
      gltfFormat: 1,
    };
    const featureTable = {
      json: featureTableJson ?? defaultFeatureTableJson,
      binary: featureTableBinary ?? defaultFeatureTableBinary,
    };
    const batchTable = {
      json: batchTableJson ?? {},
      binary: batchTableBinary ?? Buffer.alloc(0),
    };
    const tileData = {
      header: header,
      featureTable: featureTable,
      batchTable: batchTable,
      payload: glbData,
    };
    return tileData;
  }

  /**
   * Creates a Composite Tile Data (CMPT) instance from the given
   * `TileData` instances.
   *
   * @param tileDatas - The `TileData` instances
   * @returns The `CompositeTileData`
   */
  static createCompositeTileData(tileDatas: TileData[]): CompositeTileData {
    const innerBuffers = [];
    for (const tileData of tileDatas) {
      const innerBuffer = TileFormats.createTileDataBuffer(tileData);
      innerBuffers.push(innerBuffer);
    }
    const header = {
      magic: "cmpt",
      version: 1,
    };
    const compositeTileData = {
      header: header,
      innerTileBuffers: innerBuffers,
    };
    return compositeTileData;
  }

  /**
   * Creates a buffer from the given `TileData`.
   *
   * The resulting buffer will contain a representation of the
   * tile data that can directly be written to a file. The
   * method will ensure that the padding requirements for the
   * 3D Tiles tile formats are met.
   *
   * @param tileData - The `TileData`
   * @returns The buffer
   */
  static createTileDataBuffer(tileData: TileData): Buffer {
    const header = tileData.header;
    const featureTable = tileData.featureTable;
    const batchTable = tileData.batchTable;

    let headerByteLength = 28;
    if (header.magic === "i3dm") {
      headerByteLength = 32;
    }
    const featureTableJsonBuffer = Buffers.getJsonBufferPadded(
      featureTable.json,
      headerByteLength
    );
    const featureTableBinaryBuffer = Buffers.getBufferPadded(
      featureTable.binary
    );
    const batchTableJsonBuffer = Buffers.getJsonBufferPadded(batchTable.json);
    const batchTableBinaryBuffer = Buffers.getBufferPadded(batchTable.binary);
    const payload = Buffers.getBufferPadded(tileData.payload);

    const byteLength =
      headerByteLength +
      featureTableJsonBuffer.length +
      featureTableBinaryBuffer.length +
      batchTableJsonBuffer.length +
      batchTableBinaryBuffer.length +
      payload.length;
    const headerBuffer = Buffer.alloc(headerByteLength);
    headerBuffer.write(header.magic, 0);
    headerBuffer.writeUInt32LE(tileData.header.version, 4);
    headerBuffer.writeUInt32LE(byteLength, 8);
    headerBuffer.writeUInt32LE(featureTableJsonBuffer.length, 12);
    headerBuffer.writeUInt32LE(featureTableBinaryBuffer.length, 16);
    headerBuffer.writeUInt32LE(batchTableJsonBuffer.length, 20);
    headerBuffer.writeUInt32LE(batchTableBinaryBuffer.length, 24);
    if (header.magic === "i3dm") {
      const gltfFormat = header.gltfFormat ?? 0;
      headerBuffer.writeUInt32LE(gltfFormat, 28);
    }
    return Buffer.concat([
      headerBuffer,
      featureTableJsonBuffer,
      featureTableBinaryBuffer,
      batchTableJsonBuffer,
      batchTableBinaryBuffer,
      payload,
    ]);
  }

  /**
   * Creates a buffer from the given `CompositeTileData`.
   *
   * The resulting buffer will contain a representation of the
   * tile data that can directly be written to a file. The
   * method will ensure that the padding requirements for the
   * 3D Tiles tile formats are met.
   *
   * @param compositeTileData - The `CompositeTileData`
   * @returns The buffer
   */
  static createCompositeTileDataBuffer(
    compositeTileData: CompositeTileData
  ): Buffer {
    const buffers = [];

    // Create one buffer for the header
    const headerByteLength = 16;
    const header = Buffer.alloc(headerByteLength);
    buffers.push(header);

    // Create one buffer for each inner tile
    let byteLength = headerByteLength;
    const innerBuffers = compositeTileData.innerTileBuffers;
    const tilesLength = innerBuffers.length;
    for (let i = 0; i < tilesLength; i++) {
      const innerBuffer = innerBuffers[i];
      const innerBufferPadded = Buffers.getBufferPadded(
        innerBuffer,
        byteLength
      );

      // Update the length information of the inner tile,
      // for the case that padding bytes have been inserted.
      innerBufferPadded.writeUInt32LE(innerBufferPadded.length, 8);
      buffers.push(innerBufferPadded);
      byteLength += innerBufferPadded.length;
    }

    // Write magic, version, byteLength and tilesLength
    header.write("cmpt", 0);
    header.writeUInt32LE(1, 4);
    header.writeUInt32LE(byteLength, 8);
    header.writeUInt32LE(tilesLength, 12);

    return Buffer.concat(buffers);
  }
}<|MERGE_RESOLUTION|>--- conflicted
+++ resolved
@@ -106,25 +106,6 @@
    * valid tile data.
    */
   static readTileData(buffer: Buffer): TileData {
-<<<<<<< HEAD
-    // Basic checks for magic number, length and version
-    const magic = Buffers.getMagicString(buffer);
-    if (magic !== "b3dm" && magic !== "pnts" && magic !== "i3dm") {
-      throw new TileFormatError(
-        `Expected magic "b3dm", "i3dm", or "pnts", but found "${magic}"`
-      );
-    }
-    let headerByteLength = 28;
-    if (magic === "i3dm") {
-      headerByteLength = 32;
-    }
-    if (buffer.length < headerByteLength) {
-      throw new TileFormatError(
-        `Expected ${headerByteLength} bytes for ${magic} header, ` +
-          `but only got ${buffer.length}`
-      );
-    }
-=======
     // Compute the tile data layout, containing information
     // about the start and end of each data block. This will
     // handle the case that legacy B3DM data was given, and
@@ -147,8 +128,7 @@
    * @internal
    */
   static extractTileData(buffer: Buffer, tileDataLayout: TileDataLayout) {
-    const magic = Buffers.getMagic(buffer);
->>>>>>> 8fa605d7
+    const magic = Buffers.getMagicString(buffer);
     const version = buffer.readUInt32LE(4);
 
     // The `gltfFormat` is only stored for I3DM
